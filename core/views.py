from rest_framework.views import APIView
from rest_framework.response import Response
from rest_framework import status
from .models import *
from .serializers import *
from shapely import wkt
from shapely.geometry import Polygon, Point
import uuid
from datetime import datetime
import boto3
from django.conf import settings
from rest_framework.parsers import MultiPartParser
from django.core.files.storage import default_storage
import re
<<<<<<< HEAD
from rest_framework.pagination import PageNumberPagination
from django.db.models import Q
=======
from urllib.parse import unquote
>>>>>>> e4241c9d

from decouple import config

# --- API for Screen 1 ---
class UserListView(APIView):
    def get(self, request):
        search = request.query_params.get('search', '')
        page = request.query_params.get('page', 1)
        page_size = request.query_params.get('page_size', 10)

        users = User.objects.all()
        if search:
            users = users.filter(Q(name__icontains=search) | Q(email__icontains=search))

        paginator = PageNumberPagination()
        paginator.page_size = int(page_size)
        result_page = paginator.paginate_queryset(users, request)
        serializer = UserListSerializer(result_page, many=True)
        return paginator.get_paginated_response(serializer.data)

# --- API for Screen 2 ---
class UserDetailView(APIView):
    def get(self, request, user_id):
        try:
            user = User.objects.get(user_id=user_id)
        except User.DoesNotExist:
            return Response({"detail": "User not found"}, status=status.HTTP_404_NOT_FOUND)
        serializer = UserDetailWithVisitsSerializer(user)
        return Response(serializer.data)

# --- API for regestering user ----
class CreateUserView(APIView):
    def post(self, request):
        serializer = UserCreateSerializer(data=request.data)
        if serializer.is_valid():
            user = serializer.save()
            return Response(UserCreateSerializer(user).data, status=status.HTTP_201_CREATED)
        print("Validation errors:", serializer.errors)
        return Response(serializer.errors, status=status.HTTP_400_BAD_REQUEST)
    

class PhotoUploadView(APIView):
    parser_classes = [MultiPartParser]  # Important for file uploads

    def post(self, request):
        if 'photo' not in request.FILES:
            return Response({'error': 'No photo provided'}, status=status.HTTP_400_BAD_REQUEST)

        # Extract only the fields needed for UserCreateSerializer
        user_data = {
            'name': request.data.get('name'),
            'email': request.data.get('email'),
            'date_of_birth': request.data.get('date_of_birth'),
            'address': request.data.get('address'),
            'cell_phone': request.data.get('cell_phone'),
            'picture_url': request.data.get('picture_url', ''),  # Optional field
        }

        photo = request.FILES['photo']

        # Validate user data
        serializer = UserCreateSerializer(data=user_data)
        if not serializer.is_valid():
            return Response(serializer.errors, status=status.HTTP_400_BAD_REQUEST)

        # If validation passes, upload the photo
        timestamp = datetime.now().strftime('%Y%m%d_%H%M%S')
        # Clean the filename to prevent issues
        clean_name = re.sub(r'[^\w\.-]', '_', photo.name)
        filename = f'user_photos/{timestamp}_{clean_name}'
        
        try:
            file_path = default_storage.save(filename, photo)
            file_url = default_storage.url(file_path)
            
            # Update the picture_url in user_data if you want to save it
            user_data['picture_url'] = file_url
            
            # If you want to create the user at this point:
            # user = serializer.save()
            
            return Response({
                'photo_url': file_url,
                'user_data': user_data  # Optional: return the validated data
            }, status=status.HTTP_200_OK)
            
        except Exception as e:
            return Response({'error': str(e)}, status=status.HTTP_500_INTERNAL_SERVER_ERROR)
        

class MappingDataView(APIView):
    def get(self, request):
        def parse_polygon(polygon_wkt):
            if polygon_wkt.startswith("SRID="):
                polygon_wkt = polygon_wkt.split(";", 1)[1]
            polygon = wkt.loads(polygon_wkt)
            return list(polygon.exterior.coords)

        stores = [
            {
                "id": store.id,
                "name": store.name,
                "category": store.category,
                "polygon": parse_polygon(store.polygon),
                "is_mapped": store.is_mapped,
            } for store in Store.objects.all()
        ]

        cameras = [
            {
                "id": cam.id,
                "position": cam.position,
                "orientation": cam.orientation,
                "fov_angle": cam.fov_angle,
                "fov_range": cam.fov_range,
            } for cam in Camera.objects.all()
        ]

        calibrations = {
            cal.store_id: cal.matrix for cal in Calibration.objects.all()
        }

        return Response({"stores": stores, "cameras": cameras, "calibration": {"store_matrices": calibrations}})

class ImportMappingView(APIView):
    def post(self, request):
        data = request.data
        for store_id, store in data['stores'].items():
            poly = Polygon(store['polygon'])
            Store.objects.update_or_create(
                id=store_id,
                defaults={
                    "name": store["name"],
                    "category": store["category"],
                    "polygon": f"SRID=4326;{poly.wkt}",
                    "is_mapped": store["is_mapped"],
                }
            )
        for cam_id, cam in data["cameras"].items():
            point = Point(cam["position"])
            Camera.objects.update_or_create(
                id=cam_id,
                defaults={
                    "position": f"SRID=4326;{point.wkt}",
                    "orientation": cam["orientation"],
                    "fov_angle": cam["fov_angle"],
                    "fov_range": cam["fov_range"],
                }
            )
        for store_id, matrix in data["calibration"]["store_matrices"].items():
            Calibration.objects.update_or_create(
                store_id=store_id,
                defaults={"matrix": matrix}
            )
        return Response({"status": "success", "message": "Mapping data imported to DB."})

class CreateVisitView(APIView):
    def post(self, request):
        serializer = VisitSerializer(data=request.data)
        if serializer.is_valid():
            serializer.save()
            return Response(serializer.data, status=201)
        return Response(serializer.errors, status=400)

class GetVisitView(APIView):
    def get(self, request, visit_id):
        try:
            visit = Visit.objects.get(pk=visit_id)
            return Response(VisitSerializer(visit).data)
        except Visit.DoesNotExist:
            return Response({"detail": "Visit not found"}, status=404)

class CreateMovementView(APIView):
    def post(self, request):
        serializer = UserMovementSerializer(data=request.data)
        if serializer.is_valid():
            serializer.save()
            return Response(serializer.data, status=201)
        return Response(serializer.errors, status=400)

class MovementByVisitView(APIView):
    def get(self, request, visit_id):
        movements = UserMovement.objects.filter(visit_id=visit_id)
        return Response(UserMovementSerializer(movements, many=True).data)

class CreateListStoreView(APIView):
    def post(self, request):
        serializer = StoreSerializer(data=request.data)
        if serializer.is_valid():
            if MallStore.objects.filter(store_code=serializer.validated_data['store_code']).exists():
                return Response({"detail": "Store already exists"}, status=400)
            serializer.save()
            return Response(serializer.data, status=201)
        return Response(serializer.errors, status=400)

    def get(self, request):
        stores = MallStore.objects.all()
        return Response(StoreSerializer(stores, many=True).data)

class CreateListInterestView(APIView):
    def post(self, request):
        data = request.data.copy()
        data['interest_id'] = str(uuid.uuid4())
        serializer = InterestSerializer(data=data)
        if serializer.is_valid():
            serializer.save()
            return Response(serializer.data, status=201)
        return Response(serializer.errors, status=400)

    def get(self, request):
        interests = Interest.objects.all()
        return Response(InterestSerializer(interests, many=True).data)

class CreateUserInterestView(APIView):
    def post(self, request):
        user_id = request.data['user_id']
        interest_id = request.data['interest_id']
        source = request.data['source']
        if UserInterest.objects.filter(user_id=user_id, interest_id=interest_id).exists():
            return Response({"detail": "User interest already linked"}, status=400)
        UserInterest.objects.create(
            user_id=user_id,
            interest_id=interest_id,
            source=source,
            created_at=datetime.utcnow()
        )
        return Response({"status": "linked"})

class GetUserInterestsView(APIView):
    def get(self, request, user_id):
        interests = UserInterest.objects.filter(user_id=user_id)
        return Response(UserInterestSerializer(interests, many=True).data)

class uploadPhotoView(APIView):
    parser_classes = [MultiPartParser]

    def post(self, request):
        photo = request.FILES.get('photo')
        if not photo:
            return Response({"detail": "No photo uploaded"}, status=400)

        s3 = boto3.client('s3',
            aws_access_key_id=config('AWS_ACCESS_KEY_ID'),
            aws_secret_access_key=config('AWS_SECRET_ACCESS_KEY')
        )

        bucket_name = config('AWS_STORAGE_BUCKET_NAME')
        # filename = f'users/{photo.name}'
        filename = f'users/{uuid.uuid4().hex}_{photo.name}'

        try:
            s3.upload_fileobj(photo, bucket_name, filename)
        except Exception as e:
            return Response({"detail": str(e)}, status=500)

        return Response({"photo_url": filename}, status=200)

        # s3.upload_fileobj(photo, bucket_name, filename)
        # photo_url = f'https://{bucket_name}.s3.amazonaws.com/{filename}'

        # # Register the face in Rekognition
        # rekognition = boto3.client('rekognition',
        #     aws_access_key_id=config('AWS_ACCESS_KEY_ID'),
        #     aws_secret_access_key=config('AWS_SECRET_ACCESS_KEY'),
        #     region_name=config('AWS_REGION')
        # )
        # collection_id = config('AWS_REKOGNITION_COLLECTION_ID')

        # response = rekognition.index_faces(
        #     CollectionId=collection_id,
        #     Image={
        #         'S3Object': {
        #             'Bucket': bucket_name,
        #             'Name': filename
        #         }
        #     },
        #     ExternalImageId=photo.name,  # Optional: used for linking
        #     DetectionAttributes=['DEFAULT']
        # )
        
        # # Extract faceId(s)
        # face_records = response.get('FaceRecords', [])
        # if face_records:
        #     face_id = face_records[0]['Face']['FaceId']
        #     return Response({'photo_url': photo_url, 'face_id': face_id}, status=200)
        # else:
        #     return Response({'photo_url': photo_url, 'detail': 'No face detected'}, status=400)

        # return Response({'photo_url': photo_url}, status=200)

class GeneratePresignedURL(APIView):
    def get(self, request):
        s3_key = request.query_params.get('s3_key')
        if not s3_key:
            return Response({"detail": "Missing s3_key"}, status=400)
        s3_key = unquote(s3_key)
        s3 = boto3.client(
            's3',
            aws_access_key_id=config('AWS_ACCESS_KEY_ID'),
            aws_secret_access_key=config('AWS_SECRET_ACCESS_KEY'),
            region_name=config('AWS_REGION')
        )

        try:
            presigned_url = s3.generate_presigned_url(
                'get_object',
                Params={'Bucket': config('AWS_STORAGE_BUCKET_NAME'), 'Key': s3_key},
                ExpiresIn=3600  # 1 hour
            )
            return Response({"url": presigned_url})
        except Exception as e:
            return Response({"detail": str(e)}, status=500)<|MERGE_RESOLUTION|>--- conflicted
+++ resolved
@@ -12,12 +12,9 @@
 from rest_framework.parsers import MultiPartParser
 from django.core.files.storage import default_storage
 import re
-<<<<<<< HEAD
 from rest_framework.pagination import PageNumberPagination
 from django.db.models import Q
-=======
 from urllib.parse import unquote
->>>>>>> e4241c9d
 
 from decouple import config
 
