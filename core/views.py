from rest_framework.views import APIView
from rest_framework.response import Response
from rest_framework import status
from .models import *
from .serializers import *
from shapely import wkt
from shapely.geometry import Polygon, Point
import uuid
from datetime import datetime
import boto3
from django.conf import settings
from rest_framework.parsers import MultiPartParser
from django.core.files.storage import default_storage
import re
from rest_framework.pagination import PageNumberPagination
from django.db.models import Q
from urllib.parse import unquote
from django.utils.decorators import method_decorator
from django.views.decorators.csrf import csrf_exempt
from rest_framework.generics import ListAPIView, CreateAPIView, RetrieveUpdateDestroyAPIView, ListCreateAPIView
from django.db.models import Avg, Count, Q
from decouple import config
from django.utils import timezone as dj_timezone
from datetime import timedelta
from django.utils.timezone import now
import pytz
from django.utils.timezone import is_naive
from datetime import timezone
from io import BytesIO
<<<<<<< HEAD

from .utils.sendgrid_service import create_list, sync_contacts_to_list, create_sendgrid_campaign, schedule_sendgrid_campaign, get_senders, get_default_sender_id, SendGridError, get_campaign_details, get_suppression_groups, get_campaign_stats, delete_sendgrid_campaign, delete_sendgrid_list, remove_contact_from_list
from .utils.sendgrid_s3_images import S3ImageService, auto_embed_images_in_html
=======
from django.http import HttpResponse
import csv

from .utils.sendgrid_service import create_list, sync_contacts_to_list, create_sendgrid_campaign, schedule_sendgrid_campaign, get_senders, get_default_sender_id, SendGridError, get_campaign_details, get_suppression_groups, get_campaign_stats, delete_sendgrid_campaign, delete_sendgrid_list, remove_contact_from_list
from .utils.sendgrid_s3_images import S3ImageService, auto_embed_images_in_html
from .utils.metrics import get_all_metrics
>>>>>>> 9667c6ce

# Helper to ensure body is wrapped in <html><body>...</body></html>
def ensure_html_body(body):
    if '<body' not in body:
        return f"<html><body>{body}</body></html>"
    return body

# --- API for Screen 1 ---
class UserListView(APIView):
    # def get(self, request):
    #     search = request.query_params.get('search', '')
    #     page = request.query_params.get('page', 1)
    #     page_size = request.query_params.get('page_size', 10)

    #     users = User.objects.all().order_by('-created_at')  # or '-date_joined'

    #     if search:
    #         users = users.filter(Q(name__icontains=search) | Q(email__icontains=search))

    #     paginator = PageNumberPagination()
    #     paginator.page_size = int(page_size)
    #     result_page = paginator.paginate_queryset(users, request)
    #     serializer = UserListSerializer(result_page, many=True)
    #     return paginator.get_paginated_response(serializer.data)
    def get(self, request):
        search = request.query_params.get('search', '')
        page = request.query_params.get('page', 1)
        page_size = request.query_params.get('page_size', 10)

        # custom filters
        name = request.query_params.get('name')
        membership = request.query_params.get('membership')
        # store = request.query_params.get('store')
        monthly_freq = request.query_params.get('monthlyFreq')
        last_visit = request.query_params.get('lastVisit')
        visits=request.query_params.get('visits')
        email = request.query_params.get('email')

        users = User.objects.all().order_by('-created_at')

        if search:
            users = users.filter(Q(name__icontains=search) | Q(email__icontains=search))

        if name:
            users = users.filter(name__icontains=name)

        if email:
            users = users.filter(email__icontains=email)

        if membership:
            users = users.filter(pattern_1__icontains=membership)  # or adjust field name

        if monthly_freq:
            try:
                users = users.filter(monthly_freq=int(monthly_freq))
            except ValueError:
                pass

        if last_visit:
            try:
                parsed_date = parse_date(last_visit)
                if parsed_date:
                    users = users.filter(last_visit=parsed_date)
            except ValueError:
                pass
        
        if visits:
            try:
                users = users.filter(life_visits=int(visits))
            except ValueError:
                pass
        # Add more filters (e.g., store) as needed

        paginator = PageNumberPagination()
        paginator.page_size = int(page_size)
        result_page = paginator.paginate_queryset(users, request)
        serializer = UserListSerializer(result_page, many=True)
        return paginator.get_paginated_response(serializer.data)

# --- API for Screen 2 ---
class UserDetailView(APIView):
    def get(self, request, user_id):
        try:
            user = User.objects.get(user_id=user_id)
        except User.DoesNotExist:
            return Response({"detail": "User not found"}, status=status.HTTP_404_NOT_FOUND)
        serializer = UserDetailWithVisitsSerializer(user)
        visits = list(user.visits.all())
        metrics = get_all_metrics(visits)
        data = serializer.data
        data["metrics"] = metrics
        return Response(data)
    def delete(self, request, user_id):
        try:
            user = User.objects.get(user_id=user_id)
        except User.DoesNotExist:
            return Response({"detail": "User not found"}, status=status.HTTP_404_NOT_FOUND)
        user.delete()
        return Response({"detail": "User deleted successfully"}, status=status.HTTP_204_NO_CONTENT)

# --- API for regestering user ----
class CreateUserView(APIView):
    def post(self, request):
        serializer = UserCreateSerializer(data=request.data)
        if serializer.is_valid():
            user = serializer.save()
            return Response(UserCreateSerializer(user).data, status=status.HTTP_201_CREATED)
        print("Validation errors:", serializer.errors)
        return Response(serializer.errors, status=status.HTTP_400_BAD_REQUEST)
    

class PhotoUploadView(APIView):
    parser_classes = [MultiPartParser]  # Important for file uploads

    def post(self, request):
        if 'photo' not in request.FILES:
            return Response({'error': 'No photo provided'}, status=status.HTTP_400_BAD_REQUEST)

        # Extract only the fields needed for UserCreateSerializer
        user_data = {
            'name': request.data.get('name'),
            'email': request.data.get('email'),
            'date_of_birth': request.data.get('date_of_birth'),
            'address': request.data.get('address'),
            'cell_phone': request.data.get('cell_phone'),
            'picture_url': request.data.get('picture_url', ''),  # Optional field
        }

        photo = request.FILES['photo']

        # Validate user data
        serializer = UserCreateSerializer(data=user_data)
        if not serializer.is_valid():
            return Response(serializer.errors, status=status.HTTP_400_BAD_REQUEST)

        # If validation passes, upload the photo
        timestamp = datetime.now().strftime('%Y%m%d_%H%M%S')
        # Clean the filename to prevent issues
        clean_name = re.sub(r'[^\w\.-]', '_', photo.name)
        filename = f'user_photos/{timestamp}_{clean_name}'
        
        try:
            file_path = default_storage.save(filename, photo)
            file_url = default_storage.url(file_path)
            
            # Update the picture_url in user_data if you want to save it
            user_data['picture_url'] = file_url
            
            # If you want to create the user at this point:
            # user = serializer.save()
            
            return Response({
                'photo_url': file_url,
                'user_data': user_data  # Optional: return the validated data
            }, status=status.HTTP_200_OK)
            
        except Exception as e:
            return Response({'error': str(e)}, status=status.HTTP_500_INTERNAL_SERVER_ERROR)
        

class MappingDataView(APIView):
    def get(self, request):
        def parse_polygon(polygon_wkt):
            if polygon_wkt.startswith("SRID="):
                polygon_wkt = polygon_wkt.split(";", 1)[1]
            polygon = wkt.loads(polygon_wkt)
            return list(polygon.exterior.coords)

        stores = [
            {
                "id": store.id,
                "name": store.name,
                "category": store.category,
                "polygon": parse_polygon(store.polygon),
                "is_mapped": store.is_mapped,
            } for store in Store.objects.all()
        ]

        cameras = [
            {
                "id": cam.id,
                "position": cam.position,
                "orientation": cam.orientation,
                "fov_angle": cam.fov_angle,
                "fov_range": cam.fov_range,
            } for cam in Camera.objects.all()
        ]

        calibrations = {
            cal.store_id: cal.matrix for cal in Calibration.objects.all()
        }

        return Response({"stores": stores, "cameras": cameras, "calibration": {"store_matrices": calibrations}})
@method_decorator(csrf_exempt, name='dispatch')
class ImportMappingView(APIView):
    def post(self, request):
        data = request.data
        for store_id, store in data['stores'].items():
            poly = Polygon(store['polygon'])
            Store.objects.update_or_create(
                id=store_id,
                defaults={
                    "name": store["name"],
                    "category": store["category"],
                    "polygon": f"SRID=4326;{poly.wkt}",
                    "is_mapped": store["is_mapped"],
                }
            )
        for cam_id, cam in data["cameras"].items():
            point = Point(cam["position"])
            Camera.objects.update_or_create(
                id=cam_id,
                defaults={
                    "position": f"SRID=4326;{point.wkt}",
                    "orientation": cam["orientation"],
                    "fov_angle": cam["fov_angle"],
                    "fov_range": cam["fov_range"],
                }
            )
        for store_id, matrix in data["calibration"]["store_matrices"].items():
            Calibration.objects.update_or_create(
                store_id=store_id,
                defaults={"matrix": matrix}
            )
        return Response({"status": "success", "message": "Mapping data imported to DB."})

class CreateVisitView(APIView):
    def post(self, request):
        serializer = VisitSerializer(data=request.data)
        if serializer.is_valid():
            serializer.save()
            return Response(serializer.data, status=201)
        return Response(serializer.errors, status=400)

class GetVisitView(APIView):
    def get(self, request, visit_id):
        try:
            visit = Visit.objects.get(pk=visit_id)
            return Response(VisitSerializer(visit).data)
        except Visit.DoesNotExist:
            return Response({"detail": "Visit not found"}, status=404)

class CreateMovementView(APIView):
    def post(self, request):
        serializer = UserMovementSerializer(data=request.data)
        if serializer.is_valid():
            serializer.save()
            return Response(serializer.data, status=201)
        return Response(serializer.errors, status=400)

class MovementByVisitView(APIView):
    def get(self, request, visit_id):
        movements = UserMovement.objects.filter(visit_id=visit_id)
        return Response(UserMovementSerializer(movements, many=True).data)

class CreateListStoreView(APIView):
    def post(self, request):
        serializer = StoreSerializer(data=request.data)
        if serializer.is_valid():
            if MallStore.objects.filter(store_code=serializer.validated_data['store_code']).exists():
                return Response({"detail": "Store already exists"}, status=400)
            serializer.save()
            return Response(serializer.data, status=201)
        return Response(serializer.errors, status=400)

    def get(self, request):
        stores = MallStore.objects.all()
        return Response(StoreSerializer(stores, many=True).data)

class CreateListInterestView(APIView):
    def post(self, request):
        data = request.data.copy()
        data['interest_id'] = str(uuid.uuid4())
        serializer = InterestSerializer(data=data)
        if serializer.is_valid():
            serializer.save()
            return Response(serializer.data, status=201)
        return Response(serializer.errors, status=400)

    def get(self, request):
        interests = Interest.objects.all()
        return Response(InterestSerializer(interests, many=True).data)

class CreateUserInterestView(APIView):
    def post(self, request):
        user_id = request.data['user_id']
        interest_id = request.data['interest_id']
        source = request.data['source']
        if UserInterest.objects.filter(user_id=user_id, interest_id=interest_id).exists():
            return Response({"detail": "User interest already linked"}, status=400)
        UserInterest.objects.create(
            user_id=user_id,
            interest_id=interest_id,
            source=source,
            created_at=datetime.utcnow()
        )
        return Response({"status": "linked"})

class GetUserInterestsView(APIView):
    def get(self, request, user_id):
        interests = UserInterest.objects.filter(user_id=user_id)
        return Response(UserInterestSerializer(interests, many=True).data)

class uploadPhotoView(APIView):
    parser_classes = [MultiPartParser]

    # def post(self, request):
    #     photo = request.FILES.get('photo')
    #     if not photo:
    #         return Response({"detail": "No photo uploaded"}, status=400)

    #     s3 = boto3.client('s3',
    #         aws_access_key_id=config('AWS_ACCESS_KEY_ID'),
    #         aws_secret_access_key=config('AWS_SECRET_ACCESS_KEY')
    #     )

    #     bucket_name = config('AWS_STORAGE_BUCKET_NAME')
    #     # filename = f'users/{photo.name}'
    #     filename = f'users/{uuid.uuid4().hex}_{photo.name}'

    #     try:
    #         s3.upload_fileobj(photo, bucket_name, filename)
    #     except Exception as e:
    #         return Response({"detail": str(e)}, status=500)

    #     return Response({"photo_url": filename}, status=200)

    #     # s3.upload_fileobj(photo, bucket_name, filename)
    #     # photo_url = f'https://{bucket_name}.s3.amazonaws.com/{filename}'

    #     # # Register the face in Rekognition
    #     # rekognition = boto3.client('rekognition',
    #     #     aws_access_key_id=config('AWS_ACCESS_KEY_ID'),
    #     #     aws_secret_access_key=config('AWS_SECRET_ACCESS_KEY'),
    #     #     region_name=config('AWS_REGION')
    #     # )
    #     # collection_id = config('AWS_REKOGNITION_COLLECTION_ID')

    #     # response = rekognition.index_faces(
    #     #     CollectionId=collection_id,
    #     #     Image={
    #     #         'S3Object': {
    #     #             'Bucket': bucket_name,
    #     #             'Name': filename
    #     #         }
    #     #     },
    #     #     ExternalImageId=photo.name,  # Optional: used for linking
    #     #     DetectionAttributes=['DEFAULT']
    #     # )
        
    #     # # Extract faceId(s)
    #     # face_records = response.get('FaceRecords', [])
    #     # if face_records:
    #     #     face_id = face_records[0]['Face']['FaceId']
    #     #     return Response({'photo_url': photo_url, 'face_id': face_id}, status=200)
    #     # else:
    #     #     return Response({'photo_url': photo_url, 'detail': 'No face detected'}, status=400)

    #     # return Response({'photo_url': photo_url}, status=200)
    def post(self, request):
        photo = request.FILES.get('photo')
        if not photo:
            return Response({"detail": "No photo uploaded"}, status=400)

        # Generate unique key
        s3_key = f'users/{uuid.uuid4().hex}_{photo.name}'

        # Get AWS credentials and config
        aws_access_key = config('AWS_ACCESS_KEY_ID')
        aws_secret_key = config('AWS_SECRET_ACCESS_KEY')
        bucket_name = config('AWS_STORAGE_BUCKET_NAME')
        region = config('AWS_REGION')
        collection_id = config('AWS_REKOGNITION_COLLECTION_ID')

        try:
            # Upload to S3
            s3 = boto3.client('s3',
                aws_access_key_id=aws_access_key,
                aws_secret_access_key=aws_secret_key,
                region_name=region
            )
            s3.upload_fileobj(photo, bucket_name, s3_key)

            # Register with Rekognition
            rekognition = boto3.client('rekognition',
                aws_access_key_id=aws_access_key,
                aws_secret_access_key=aws_secret_key,
                region_name=region
            )

            response = rekognition.index_faces(
                CollectionId=collection_id,
                Image={'S3Object': {'Bucket': bucket_name, 'Name': s3_key}},
                ExternalImageId=photo.name,
                DetectionAttributes=['DEFAULT']
            )

            face_records = response.get('FaceRecords', [])
            if not face_records:
                return Response({
                    "photo_url": s3_key,
                    "detail": "No face detected in the image"
                }, status=400)

            face_id = face_records[0]['Face']['FaceId']

            return Response({
                "photo_url": s3_key,
                "face_id": face_id
            }, status=200)

        except Exception as e:
            return Response({"detail": str(e)}, status=500)

class GeneratePresignedURL(APIView):
    def get(self, request):
        s3_key = request.query_params.get('s3_key')
        if not s3_key:
            return Response({"detail": "Missing s3_key"}, status=400)
        s3_key = unquote(s3_key)
        s3 = boto3.client(
            's3',
            aws_access_key_id=config('AWS_ACCESS_KEY_ID'),
            aws_secret_access_key=config('AWS_SECRET_ACCESS_KEY'),
            region_name=config('AWS_REGION')
        )

        try:
            presigned_url = s3.generate_presigned_url(
                'get_object',
                Params={'Bucket': config('AWS_STORAGE_BUCKET_NAME'), 'Key': s3_key},
                ExpiresIn=3600  # 1 hour
            )
            return Response({"url": presigned_url})
        except Exception as e:
            return Response({"detail": str(e)}, status=500)

class BusinessHourListView(ListAPIView):
    queryset = BusinessHour.objects.all()
    serializer_class = BusinessHourSerializer


class PageNumberWithSizePagination(PageNumberPagination):
    def get_paginated_response(self, data):
        response = super().get_paginated_response(data)
        response.data['page_size'] = self.page.paginator.per_page
        return response

class EmailCampaignListCreateView(ListAPIView, CreateAPIView):
    queryset = EmailCampaign.objects.all()
    serializer_class = EmailCampaignSerializer
    pagination_class = PageNumberWithSizePagination

    def perform_create(self, serializer):
        campaign = serializer.save()
        try:
            sendgrid_list_id = create_list(campaign.name)
            campaign.sendgrid_list_id = sendgrid_list_id
            campaign.save()
            print(f"Created SendGrid list {sendgrid_list_id} for campaign {campaign.campaign_id}")
        except Exception as e:
            # Roll back campaign creation if SendGrid list creation fails
            campaign.delete()
            print(f"Failed to create SendGrid list for campaign {campaign.campaign_id}: {e}")
            raise serializers.ValidationError({
                'sendgrid_list_id': f'Failed to create SendGrid list: {e}'
            })


class EmailCampaignDetailView(RetrieveUpdateDestroyAPIView):
    queryset = EmailCampaign.objects.all()
    serializer_class = EmailCampaignSerializer
    lookup_field = 'campaign_id'

    def destroy(self, request, *args, **kwargs):
        instance = self.get_object()
        # Delete all steps and their SendGrid campaigns
        step_results = []
        for step in instance.steps.all():
            sg_id = step.sendgrid_campaign_id
            step.delete()
            if sg_id:
                sg_result = delete_sendgrid_campaign(sg_id)
                step_results.append((sg_id, sg_result))
        # Delete the SendGrid list
        list_result = None
        if instance.sendgrid_list_id:
            list_result = delete_sendgrid_list(instance.sendgrid_list_id)
        # Delete the campaign itself
        super().destroy(request, *args, **kwargs)
        # Build response
        data = {"detail": "Campaign and all steps deleted successfully"}
        if step_results:
            data["steps"] = [
                {"sendgrid_campaign_id": sg_id, "deleted": res} for sg_id, res in step_results
            ]
        if instance.sendgrid_list_id:
            if list_result:
                data["sendgrid_list"] = f"SendGrid list {instance.sendgrid_list_id} deleted successfully."
            else:
                data["sendgrid_list"] = f"Failed to delete SendGrid list {instance.sendgrid_list_id}. It may have already been deleted or there was an error."
        return Response(data, status=204)


class EmailCampaignToggleView(APIView):
    def patch(self, request, campaign_id):
        try:
            campaign = EmailCampaign.objects.get(pk=campaign_id)
            campaign.is_active = request.data.get('is_active', campaign.is_active)
            campaign.save()
            return Response({'status': 'updated', 'is_active': campaign.is_active})
        except EmailCampaign.DoesNotExist:
            return Response({'error': 'Not found'}, status=404)


class AddCampaignContactsView(APIView):
    def post(self, request, campaign_id):
        try:
            campaign = EmailCampaign.objects.get(pk=campaign_id)
            user_ids = request.data.get('user_ids', [])
            
            if not user_ids:
                return Response({'error': 'No user_ids provided'}, status=400)
            
            added = []
            for user_id in user_ids:
                user = User.objects.filter(user_id=user_id).first()
                if user:
                    CampaignContact.objects.get_or_create(campaign=campaign, user=user)
                    added.append(user.user_id)
            
            # Sync contacts to SendGrid only if we have a SendGrid list
            if campaign.sendgrid_list_id:
                try:
                    contacts = CampaignContact.objects.filter(campaign=campaign)
                    status_code, response = sync_contacts_to_list(campaign, contacts)
                    print(f"Synced {len(added)} contacts to SendGrid list {campaign.sendgrid_list_id}")
                except Exception as e:
                    print(f"Failed to sync contacts to SendGrid for campaign {campaign_id}: {e}")
                    # Still return success for the database operation
                    return Response({
                        "added_user_ids": added,
                        "warning": "Contacts added to database but SendGrid sync failed"
                    }, status=status.HTTP_201_CREATED)
            else:
                print(f"Campaign {campaign_id} has no SendGrid list ID, skipping sync")
            
            return Response({"added_user_ids": added}, status=status.HTTP_201_CREATED)
            
        except EmailCampaign.DoesNotExist:
            return Response({'error': 'Campaign not found'}, status=404)


class CampaignMinimalListView(ListAPIView):
    queryset = EmailCampaign.objects.all()
    serializer_class = CampaignMinimalSerializer


class CampaignContactListView(ListAPIView):
    serializer_class = CampaignContactSerializer
    pagination_class = PageNumberWithSizePagination
    def get_queryset(self):
        campaign_id = self.kwargs['campaign_id']
        return CampaignContact.objects.filter(campaign__campaign_id=campaign_id)

class DashboardMetricsView(APIView):
    # def get(self, request):
    #     now = dj_timezone.now()
    #     seven_days_ago = now - timedelta(days=7)
    #     total_visitors = User.objects.count()
    #     active_users = User.objects.filter(
    #         visits__start_time__isnull=False,
    #         visits__end_time__isnull=True
    #     ).distinct().count()

    #     new_active_users = User.objects.filter(first_visit__gte=seven_days_ago).count()
    #     avg_duration = Visit.objects.exclude(duration__isnull=True).aggregate(avg=Avg("duration"))["avg"]

    #     if avg_duration:
    #         # Format timedelta to HH:MM:SS
    #         hours, remainder = divmod(avg_duration.total_seconds(), 3600)
    #         minutes, seconds = divmod(remainder, 60)
    #         avg_visit_duration = f"{int(hours):02}:{int(minutes):02}:{int(seconds):02}"
    #     else:
    #         avg_visit_duration = None

    #     return Response({
    #         "total_visitors": total_visitors,
    #         "active_users": active_users,
    #         "avg_visit_duration": avg_visit_duration,
    #         "new_active_users": new_active_users
    #     })
    def get(self, request):
        # Read `days` from query params (default to 30)
        days = int(request.GET.get("days", 30))
        now = dj_timezone.now()
        days_ago = now - timedelta(days=days)

        # Total users and new active users in given timeframe
        # total_visitors = User.objects.count()
        active_user_ids = User.objects.filter(
            visits__start_time__gte=days_ago
        ).distinct().values_list("user_id", flat=True)
        total_visitors = len(active_user_ids)
        new_active_users = User.objects.filter(first_visit__gte=days_ago).count()

        # # Average visit duration from filtered visits
        # avg_duration = Visit.objects.filter(start_time__gte=days_ago).exclude(duration__isnull=True).aggregate(
        #     avg=Avg("duration")
        # )["avg"]
        # if avg_duration:
        #     hours, remainder = divmod(avg_duration.total_seconds(), 3600)
        #     minutes, _ = divmod(remainder, 60)
        #     avg_visit_duration = f"{int(hours):02}:{int(minutes):02}"
        # else:
        #     avg_visit_duration = None
        # ✅ Avg Visit Duration of visits in last N days
        avg_duration = Visit.objects.filter(
            start_time__gte=days_ago
        ).exclude(duration__isnull=True).aggregate(
            avg=Avg("duration")
        )["avg"]

        if avg_duration:
            hours, remainder = divmod(avg_duration.total_seconds(), 3600)
            minutes, _ = divmod(remainder, 60)
            avg_visit_duration = f"{int(hours):02}:{int(minutes):02}"
        else:
            avg_visit_duration = "00:00"

        # 1. Get all distinct stores visited (store is not null)
        distinct_stores = UserMovement.objects.filter(
            visit__start_time__gte=days_ago,
            store__isnull=False
        ).values("store").distinct().count()
        # 2. Total registered users
        total_users = User.objects.count()

        # 3. Final average
        avg_stores_visited = distinct_stores / total_users if total_users else 0

        return Response({
            "total_visitors": total_visitors,
            "new_active_users": new_active_users,
            "avg_visit_duration": avg_visit_duration,
            "avg_stores_visited": round(avg_stores_visited)
        })

class CampaignStepListCreateView(ListCreateAPIView):
    serializer_class = CampaignStepSerializer
    pagination_class = None
    def get_queryset(self):
        campaign_id = self.kwargs['campaign_id']
        return CampaignStep.objects.filter(campaign__campaign_id=campaign_id).prefetch_related('images')
    
    def create(self, request, *args, **kwargs):
        try:
            return super().create(request, *args, **kwargs)
        except Exception as e:
            print(f"Error creating campaign step: {e}")
            return Response({'error': str(e)}, status=400)
    
    def perform_create(self, serializer):
        campaign_id = self.kwargs['campaign_id']
        try:
            campaign = EmailCampaign.objects.get(campaign_id=campaign_id)
        except EmailCampaign.DoesNotExist:
            raise serializers.ValidationError(f"Campaign with ID {campaign_id} does not exist")
        
        # Handle image uploads
        image_files = self.request.FILES.getlist('image_files', [])
        uploaded_images = []
        
        if image_files:
            s3_service = S3ImageService()
            for i, image_file in enumerate(image_files):
                try:
                    # Read file into bytes once
                    image_file.seek(0)
                    file_bytes = image_file.read()
                    # For S3 upload, create a new BytesIO each time
                    file_copy = BytesIO(file_bytes)
                    file_copy.name = image_file.name
                    file_copy.content_type = getattr(image_file, 'content_type', 'application/octet-stream')
                    image_data = s3_service.upload_image(
                        file_copy,
                        campaign_id=campaign_id,
                        step_id=None
                    )
                    uploaded_images.append({
                        'data': image_data,
                        'order': i,
                        'file': file_copy
                    })
                except Exception as e:
                    print(f"Failed to upload image {image_file.name}: {e}")
                    # Continue with other images
        
        # Create the step
        step = serializer.save(campaign=campaign)
        
        # Create image records and update step body with embedded images
        if uploaded_images:
            image_urls = []
            for img_info in uploaded_images:
                # Create image record
                step_image = CampaignStepImage.objects.create(
                    step=step,
                    s3_key=img_info['data']['s3_key'],
                    s3_url=img_info['data']['url'],
                    original_filename=img_info['data']['filename'],
                    content_type=img_info['data']['content_type'],
                    file_size=img_info['data']['size'],
                    upload_order=img_info['order']
                )
                image_urls.append(img_info['data']['url'])
            
            # Auto-embed images in HTML content
            if step.body:
                safe_body = ensure_html_body(step.body)
                updated_body = auto_embed_images_in_html(safe_body, [img['data'] for img in uploaded_images])
                step.body = updated_body
                step.save()
        
        # Validate step content before creating SendGrid campaign
        if not step.subject or not step.subject.strip():
            print(f"Step {step.id} created without subject")
            return
        
        if not step.body or not step.body.strip():
            print(f"Step {step.id} created without body")
            return
        
        # Get sender_id and suppression_group_id from request data
        request = self.request
        sender_id = request.data.get('sender_id') or get_default_sender_id()
        suppression_group_id = 121794
        
        
        if sender_id and campaign.sendgrid_list_id:
            try:
                # Validate sender_id
                if not str(sender_id).isdigit():
                    print(f"Invalid sender_id: {sender_id}")
                    return
                sendgrid_campaign_id = create_sendgrid_campaign(step, sender_id, suppression_group_id)
                if sendgrid_campaign_id:
                    step.sendgrid_campaign_id = sendgrid_campaign_id
                    step.save()
                    print(f"Created SendGrid campaign {sendgrid_campaign_id} for step {step.id}")
                    # Schedule the campaign immediately if send_at is set
                    if step.send_at:
                        try:
                            send_at = step.send_at
                            if is_naive(send_at):
                                local_tz = pytz.timezone('Asia/Kolkata')
                                send_at = local_tz.localize(send_at)
                            send_at_utc = send_at.astimezone(timezone.utc)
                            print(f"Scheduling SendGrid campaign {sendgrid_campaign_id}: original send_at={step.send_at}, UTC={send_at_utc}")
                            schedule_sendgrid_campaign(sendgrid_campaign_id, send_at_utc)
                            print(f"Scheduled SendGrid campaign {sendgrid_campaign_id} for {send_at_utc}")
                        except Exception as e:
                            print(f"Failed to schedule SendGrid campaign {sendgrid_campaign_id}: {e}")
            except Exception as e:
                print(f"Failed to create SendGrid campaign for step {step.id}: {e}")
                # Don't raise exception here - step is still created, just without SendGrid campaign


class CampaignStepDetailView(RetrieveUpdateDestroyAPIView):
    queryset = CampaignStep.objects.all()
    serializer_class = CampaignStepSerializer
    lookup_field = 'pk'

    def get_queryset(self):
        return CampaignStep.objects.prefetch_related('images')

    def destroy(self, request, *args, **kwargs):
        instance = self.get_object()
        sendgrid_id = instance.sendgrid_campaign_id
        
        # Delete associated images from S3
        s3_service = S3ImageService()
        for image in instance.images.all():
            try:
                s3_service.delete_image(image.s3_key)
                print(f"Deleted image from S3: {image.s3_key}")
            except Exception as e:
                print(f"Failed to delete image from S3: {e}")
        
        response = super().destroy(request, *args, **kwargs)
        sg_result = None
        if sendgrid_id:
            sg_result = delete_sendgrid_campaign(sendgrid_id)
        
        # Build a custom response
        data = {"detail": "Step deleted successfully"}
        if sendgrid_id:
            if sg_result:
                data["sendgrid"] = f"SendGrid campaign {sendgrid_id} deleted successfully."
            else:
                data["sendgrid"] = f"Step deleted, but failed to delete SendGrid campaign {sendgrid_id}. It may have already been deleted or there was an error."
        return Response(data, status=204)
    
class CampaignStepImageView(APIView):
    def post(self, request, step_id):
        """Upload additional images to an existing step"""
        try:
            step = CampaignStep.objects.get(pk=step_id)
            image_files = request.FILES.getlist('images', [])
            
            if not image_files:
                return Response({'error': 'No images provided'}, status=400)
            
            s3_service = S3ImageService()
            uploaded_images = []
            
            # Get current max order
            max_order = step.images.aggregate(
                max_order=models.Max('upload_order')
            )['max_order'] or -1
            
            for i, image_file in enumerate(image_files):
                try:
                    # Upload to S3
                    image_data = s3_service.upload_image(
                        image_file,
                        campaign_id=step.campaign.campaign_id,
                        step_id=step.id
                    )
                    
                    # Create image record
                    step_image = CampaignStepImage.objects.create(
                        step=step,
                        s3_key=image_data['s3_key'],
                        s3_url=image_data['url'],
                        original_filename=image_data['filename'],
                        content_type=image_data['content_type'],
                        file_size=image_data['size'],
                        upload_order=max_order + i + 1
                    )
                    
                    uploaded_images.append(CampaignStepImageSerializer(step_image).data)
                    
                except Exception as e:
                    print(f"Failed to upload image {image_file.name}: {e}")
                    continue
            
            return Response({
                'message': f'Successfully uploaded {len(uploaded_images)} images',
                'images': uploaded_images
            })
            
        except CampaignStep.DoesNotExist:
            return Response({'error': 'Step not found'}, status=404)
        except Exception as e:
            return Response({'error': str(e)}, status=500)
    
    def delete(self, request, step_id, image_id):
        """Delete a specific image"""
        try:
            step = CampaignStep.objects.get(pk=step_id)
            image = step.images.get(pk=image_id)
            
            # Delete from S3
            s3_service = S3ImageService()
            s3_service.delete_image(image.s3_key)
            
            # Delete from database
            image.delete()
            
            return Response({'message': 'Image deleted successfully'})
            
        except (CampaignStep.DoesNotExist, CampaignStepImage.DoesNotExist):
            return Response({'error': 'Step or image not found'}, status=404)
        except Exception as e:
            return Response({'error': str(e)}, status=500)

# ScheduleCampaignStepView now allows selecting the sender by passing 'sender_id' in the POST body.
class ScheduleCampaignStepView(APIView):
    def post(self, request, step_id):
        try:
            step = CampaignStep.objects.get(pk=step_id)
            campaign = step.campaign
            
            # Validate required data
            if not step.send_at:
                return Response({'error': 'Step must have a send_at time'}, status=400)
            
            # Validate step content
            if not step.subject or not step.subject.strip():
                return Response({'error': 'Step must have a subject'}, status=400)
            
            if not step.body or not step.body.strip():
                return Response({'error': 'Step must have body content'}, status=400)
            
            # Check if send_at is in the future
            if step.send_at <= now():
                return Response({'error': 'Send time must be in the future'}, status=400)
            
            # Get sender_id from request or use default
            sender_id = request.data.get('sender_id')
            if not sender_id:
                sender_id = get_default_sender_id()
                if not sender_id:
                    return Response({'error': 'No sender ID available'}, status=400)
            
            # Validate sender_id
            try:
                sender_id = int(sender_id)
            except (ValueError, TypeError):
                return Response({'error': 'Invalid sender ID format'}, status=400)
            
            # suppression_group_id = request.data.get('suppression_group_id')
            suppression_group_id = 121794
            
            # Ensure campaign has SendGrid list
            if not campaign.sendgrid_list_id:
                return Response({'error': 'Campaign must have a SendGrid list before scheduling'}, status=400)
            
            # Create SendGrid campaign if not already created
            if not step.sendgrid_campaign_id:
                try:
                    sg_campaign_id = create_sendgrid_campaign(step, sender_id, suppression_group_id)
                    step.sendgrid_campaign_id = sg_campaign_id
                    step.save()
                    print(f"Created SendGrid campaign {sg_campaign_id} for step {step_id}")
                except SendGridError as e:
                    print(f"SendGrid API error creating campaign for step {step_id}: {e}")
                    return Response({'error': f'SendGrid API error: {str(e)}'}, status=500)
                except Exception as e:
                    print(f"Unexpected error creating SendGrid campaign for step {step_id}: {e}")
                    return Response({'error': 'Failed to create SendGrid campaign'}, status=500)
            
            # Schedule the campaign
            try:
                status_code = schedule_sendgrid_campaign(step.sendgrid_campaign_id, step.send_at)
                print(f"Scheduled SendGrid campaign {step.sendgrid_campaign_id} for step {step_id}")
                
                # Get campaign details for debugging
                campaign_details = get_campaign_details(step.sendgrid_campaign_id)
                print(f"Campaign details: {campaign_details}")
                
                return Response({
                    'status': 'scheduled',
                    'sendgrid_campaign_id': step.sendgrid_campaign_id,
                    'send_at': step.send_at.isoformat(),
                    'campaign_details': campaign_details
                })
            except SendGridError as e:
                print(f"SendGrid API error scheduling campaign for step {step_id}: {e}")
                return Response({'error': f'SendGrid API error: {str(e)}'}, status=500)
            except Exception as e:
                print(f"Unexpected error scheduling SendGrid campaign for step {step_id}: {e}")
                return Response({'error': 'Failed to schedule campaign'}, status=500)
                
        except CampaignStep.DoesNotExist:
            return Response({'error': 'Step not found'}, status=404)


class SendGridSenderListView(APIView):
    def get(self, request):
        try:
            senders = get_senders(sender_id=7568598)
            # Always return a list
            if isinstance(senders, dict):
                senders = [senders]
            elif senders is None:
                senders = []
            return Response(senders)
        except Exception as e:
            print(f"Failed to get SendGrid senders: {e}")
            return Response({'error': 'Failed to retrieve senders'}, status=500)

class SendGridCampaignDetailsView(APIView):
    """Debug view to get campaign details from SendGrid"""
    def get(self, request, campaign_id):
        try:
            details = get_campaign_details(campaign_id)
            if details:
                return Response(details)
            else:
                return Response({'error': 'Campaign not found'}, status=404)
        except Exception as e:
            print(f"Failed to get SendGrid campaign details: {e}")
            return Response({'error': 'Failed to retrieve campaign details'}, status=500)

class SendGridSuppressionGroupListView(APIView):
    def get(self, request):
        try:
            groups = get_suppression_groups()
            return Response(groups)
        except Exception as e:
            print(f"Failed to get SendGrid suppression groups: {e}")
            return Response({'error': 'Failed to retrieve suppression groups'}, status=500)

class CampaignStepSendGridStatsView(APIView):
    def get(self, request, step_id):
        try:
            step = CampaignStep.objects.get(pk=step_id)
            if not step.sendgrid_campaign_id:
                return Response({'error': 'No SendGrid campaign ID for this step'}, status=404)
            stats = get_campaign_stats(step.sendgrid_campaign_id)
            if stats is None:
                return Response({'error': 'Failed to fetch stats from SendGrid'}, status=500)
            return Response(stats)
        except CampaignStep.DoesNotExist:
            return Response({'error': 'Step not found'}, status=404)

class CampaignContactDeleteView(APIView):
    def delete(self, request, campaign_id, user_id):
        try:
            contact = CampaignContact.objects.get(campaign__campaign_id=campaign_id, user__user_id=user_id)
            email = contact.user.email
            campaign = contact.campaign
            sendgrid_list_id = campaign.sendgrid_list_id
            contact.delete()
            # Remove from SendGrid list if possible
            if sendgrid_list_id and email:
                try:
                    remove_contact_from_list(email, sendgrid_list_id)
                except Exception as e:
                    # Log but don't fail the API if SendGrid removal fails
                    print(f"Failed to remove contact from SendGrid: {e}")
            return Response({'detail': 'Contact removed from campaign and SendGrid list.'}, status=status.HTTP_204_NO_CONTENT)
        except CampaignContact.DoesNotExist:
<<<<<<< HEAD
            return Response({'error': 'Contact not found in campaign.'}, status=status.HTTP_404_NOT_FOUND)
=======
            return Response({'error': 'Contact not found in campaign.'}, status=status.HTTP_404_NOT_FOUND)

class ExportMovementsCSV(APIView):
    def get(self, request, visit_id):
        movements = UserMovement.objects.filter(visit_id=visit_id)
        print(movements)
        response = HttpResponse(content_type='text/csv')
        response['Content-Disposition'] = f'attachment; filename="visit_{visit_id}_movements.csv"'
        writer = csv.writer(response)
        writer.writerow(['Camera ID', 'Start Time', 'End Time', 'Situation', 'Location', 'Store'])
        for m in movements:
            writer.writerow([
                m.camera_id,
                m.start_time,
                m.end_time,
                m.situation,
                m.location,
                m.store.store_name if m.store else '',
            ])
        return response
>>>>>>> 9667c6ce
<|MERGE_RESOLUTION|>--- conflicted
+++ resolved
@@ -27,18 +27,12 @@
 from django.utils.timezone import is_naive
 from datetime import timezone
 from io import BytesIO
-<<<<<<< HEAD
-
-from .utils.sendgrid_service import create_list, sync_contacts_to_list, create_sendgrid_campaign, schedule_sendgrid_campaign, get_senders, get_default_sender_id, SendGridError, get_campaign_details, get_suppression_groups, get_campaign_stats, delete_sendgrid_campaign, delete_sendgrid_list, remove_contact_from_list
-from .utils.sendgrid_s3_images import S3ImageService, auto_embed_images_in_html
-=======
 from django.http import HttpResponse
 import csv
 
 from .utils.sendgrid_service import create_list, sync_contacts_to_list, create_sendgrid_campaign, schedule_sendgrid_campaign, get_senders, get_default_sender_id, SendGridError, get_campaign_details, get_suppression_groups, get_campaign_stats, delete_sendgrid_campaign, delete_sendgrid_list, remove_contact_from_list
 from .utils.sendgrid_s3_images import S3ImageService, auto_embed_images_in_html
 from .utils.metrics import get_all_metrics
->>>>>>> 9667c6ce
 
 # Helper to ensure body is wrapped in <html><body>...</body></html>
 def ensure_html_body(body):
@@ -1064,9 +1058,6 @@
                     print(f"Failed to remove contact from SendGrid: {e}")
             return Response({'detail': 'Contact removed from campaign and SendGrid list.'}, status=status.HTTP_204_NO_CONTENT)
         except CampaignContact.DoesNotExist:
-<<<<<<< HEAD
-            return Response({'error': 'Contact not found in campaign.'}, status=status.HTTP_404_NOT_FOUND)
-=======
             return Response({'error': 'Contact not found in campaign.'}, status=status.HTTP_404_NOT_FOUND)
 
 class ExportMovementsCSV(APIView):
@@ -1086,5 +1077,4 @@
                 m.location,
                 m.store.store_name if m.store else '',
             ])
-        return response
->>>>>>> 9667c6ce
+        return response