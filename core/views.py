--- conflicted
+++ resolved
@@ -34,7 +34,6 @@
     def post(self, request):
         serializer = UserCreateSerializer(data=request.data)
         if serializer.is_valid():
-<<<<<<< HEAD
             user = serializer.save()
             return Response(UserCreateSerializer(user).data, status=status.HTTP_201_CREATED)
         print("Validation errors:", serializer.errors)
@@ -68,11 +67,6 @@
         file_url = default_storage.url(file_path)
         
         return Response({'photo_url': file_url}, status=status.HTTP_200_OK)
-=======
-            serializer.save()
-            return Response(serializer.data, status=201)
-        return Response(serializer.errors, status=400)
->>>>>>> 5be70c06
 
 class MappingDataView(APIView):
     def get(self, request):
